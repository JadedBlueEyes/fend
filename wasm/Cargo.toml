--- conflicted
+++ resolved
@@ -15,13 +15,8 @@
 default = []
 
 [dependencies]
-<<<<<<< HEAD
 wasm-bindgen = "0.2.72"
-js-sys = "0.3.48"
-=======
-wasm-bindgen = "0.2.71"
 js-sys = "0.3.49"
->>>>>>> a3daf3da
 
 # The `console_error_panic_hook` crate provides better debugging of panics by
 # logging them with `console.error`. This is great for development, but requires
