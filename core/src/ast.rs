--- conflicted
+++ resolved
@@ -134,7 +134,9 @@
             |a| |f| Expr::Mul(Box::new(Expr::Num(a)), f),
             scope,
         )?,
-        Expr::ApplyMul(a, b) => eval!(*a)?.apply(*b, ApplyMulHandling::Both, scope, int)?,
+        Expr::Apply(a, b) | Expr::ApplyMul(a, b) => {
+            eval!(*a)?.apply(*b, ApplyMulHandling::Both, scope, int)?
+        }
         Expr::Div(a, b) => eval!(*a)?.handle_two_nums(
             eval!(*b)?,
             |a, b| a.div(b, int).map_err(IntErr::into_string),
@@ -166,7 +168,6 @@
                 scope,
             )?
         }
-        Expr::Apply(a, b) => eval!(*a)?.apply(*b, ApplyMulHandling::Both, scope, int)?,
         Expr::ApplyFunctionCall(a, b) => {
             eval!(*a)?.apply(*b, ApplyMulHandling::OnlyApply, scope, int)?
         }
@@ -208,26 +209,6 @@
         Err(IntErr::Error(err @ GetIdentError::EvalError(_))) => {
             return Err(IntErr::Error(err.to_string()))
         }
-<<<<<<< HEAD
-=======
-    }
-    if options.gnu_compatible {
-        return Ok(match ident {
-            "pi" => Value::Num(Number::pi()),
-            "exp" => eval("x: approx. 2.718281828459045235^x", scope, int)?,
-            "sqrt" => eval("x: x^(1/2)", scope, int)?,
-            "ln" => Value::BuiltInFunction(BuiltInFunction::Ln),
-            "log2" => Value::BuiltInFunction(BuiltInFunction::Log2),
-            "log10" => Value::BuiltInFunction(BuiltInFunction::Log10),
-            // sin and cos are only needed for tan
-            "sin" => Value::BuiltInFunction(BuiltInFunction::Sin),
-            "cos" => Value::BuiltInFunction(BuiltInFunction::Cos),
-            "tan" => Value::BuiltInFunction(BuiltInFunction::Tan),
-            "asin" => Value::BuiltInFunction(BuiltInFunction::Asin),
-            "approx." | "approximately" => Value::BuiltInFunction(BuiltInFunction::Approximately),
-            _ => return Err(GetIdentError::IdentifierNotFound(ident).to_string())?,
-        });
->>>>>>> 31d78408
     }
     Ok(match ident {
         "pi" | "π" => Value::Num(Number::pi()),
